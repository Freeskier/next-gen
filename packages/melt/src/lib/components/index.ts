--- conflicted
+++ resolved
@@ -3,8 +3,5 @@
 export { default as Tabs } from "./Tabs.svelte";
 export { default as Slider } from "./Slider.svelte";
 export { default as Popover } from "./Popover.svelte";
-<<<<<<< HEAD
-export { default as Progress } from './Progress.svelte';
-=======
-export { default as RadioGroup } from "./RadioGroup.svelte";
->>>>>>> ba277a1b
+export { default as Progress } from "./Progress.svelte";
+export { default as RadioGroup } from "./RadioGroup.svelte";